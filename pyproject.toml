--- conflicted
+++ resolved
@@ -55,12 +55,8 @@
     "types-requests >=2.20.0,<3.0.0",
     "types-PyYAML >=6.0.0,<7.0.0",
     "wheel >=0.40.0",
-<<<<<<< HEAD
     "pre-commit >=3.0.0,<5.0.0",
-=======
-    "pre-commit >=3.0.0,<4.0.0",
     "python-dotenv >=1.0.0,<2.0.0",
->>>>>>> 5757bd3a
 ]
 docs = [
     "mike >=1.1.0,<3.0.0",
