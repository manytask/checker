from __future__ import annotations

from typing import Any
from unittest.mock import patch

import pytest
from pydantic import ValidationError

from checker.exceptions import PluginExecutionFailed
from checker.plugins.scripts import RunScriptPlugin


class TestRunScriptPlugin:
    @pytest.mark.parametrize(
        "parameters, expected_exception",
        [
            ({"origin": "/tmp", "script": "echo Hello"}, None),
            ({"origin": "/tmp", "script": 123}, ValidationError),
            ({"origin": "/tmp", "script": ["echo", "Hello"]}, None),
            ({"origin": "/tmp", "script": "echo Hello", "timeout": 10}, None),
            # TODO: check why timeout is not validated
            pytest.param(
                {"origin": "/tmp", "script": "echo Hello", "timeout": "10"},
                ValidationError,
                marks=pytest.mark.xfail(),
            ),
            ({"origin": "/tmp", "script": "echo Hello", "isolate": True}, None),
            (
                {
                    "origin": "/tmp",
                    "script": "echo Hello",
                    "env_whitelist": ["PATH"],
                },
                None,
            ),
        ],
    )
    def test_plugin_args(self, parameters: dict[str, Any], expected_exception: Exception | None) -> None:
        if expected_exception:
            with pytest.raises(expected_exception):
                RunScriptPlugin.Args(**parameters)
        else:
            RunScriptPlugin.Args(**parameters)

    @pytest.mark.parametrize(
        "script, output, expected_exception",
        [
            ("echo Hello", "Hello", None),
            ("sleep 0.1", "", None),
            ("true", "", None),
            ("false", "", PluginExecutionFailed),
            ("echo Hello && false", "Hello", PluginExecutionFailed),
        ],
    )
    def test_simple_cases(self, script: str, output: str, expected_exception: Exception | None) -> None:
        plugin = RunScriptPlugin()
        args = RunScriptPlugin.Args(origin="/tmp", script=script)

        if expected_exception:
            with pytest.raises(expected_exception) as exc_info:
                plugin._run(args)
            assert output in exc_info.value.output
        else:
            result = plugin._run(args)
            assert result.output.strip() == output

    @pytest.mark.parametrize(
        "script, timeout, expected_exception",
        [
            ("echo Hello", 10, None),
            ("sleep 0.5", 1, None),
            ("sleep 0.5", None, None),
            ("sleep 1", 0.5, PluginExecutionFailed),
        ],
    )
    def test_timeout(self, script: str, timeout: float, expected_exception: Exception | None) -> None:
        # TODO: check if timeout float
        plugin = RunScriptPlugin()
        args = RunScriptPlugin.Args(origin="/tmp", script=script, timeout=timeout)

        if expected_exception:
            with pytest.raises(expected_exception):
                plugin._run(args)
        else:
<<<<<<< HEAD
            plugin._run(args)
=======
            plugin._run(args)

    @pytest.mark.parametrize(
        "script, env_whitelist, mocked_env",
        [
            ("env", ["CUSTOM_VAR"], {"FILTERED_ONE": "1", "CUSTOM_VAR": "test_value"}),
            # TODO: expand this test
        ],
    )
    def test_run_with_environment_variable(
        self, script: str, env_whitelist: list[str], mocked_env: dict[str, str]
    ) -> None:
        plugin = RunScriptPlugin()
        args = RunScriptPlugin.Args(origin="/tmp", script=script, env_whitelist=env_whitelist)

        with patch.dict("os.environ", mocked_env, clear=True):
            result = plugin._run(args)
        assert "CUSTOM_VAR" in result.output
        assert mocked_env["CUSTOM_VAR"] in result.output
        assert "FILTERED_ONE" not in result.output
>>>>>>> cd064741
<|MERGE_RESOLUTION|>--- conflicted
+++ resolved
@@ -82,27 +82,4 @@
             with pytest.raises(expected_exception):
                 plugin._run(args)
         else:
-<<<<<<< HEAD
-            plugin._run(args)
-=======
-            plugin._run(args)
-
-    @pytest.mark.parametrize(
-        "script, env_whitelist, mocked_env",
-        [
-            ("env", ["CUSTOM_VAR"], {"FILTERED_ONE": "1", "CUSTOM_VAR": "test_value"}),
-            # TODO: expand this test
-        ],
-    )
-    def test_run_with_environment_variable(
-        self, script: str, env_whitelist: list[str], mocked_env: dict[str, str]
-    ) -> None:
-        plugin = RunScriptPlugin()
-        args = RunScriptPlugin.Args(origin="/tmp", script=script, env_whitelist=env_whitelist)
-
-        with patch.dict("os.environ", mocked_env, clear=True):
-            result = plugin._run(args)
-        assert "CUSTOM_VAR" in result.output
-        assert mocked_env["CUSTOM_VAR"] in result.output
-        assert "FILTERED_ONE" not in result.output
->>>>>>> cd064741
+            plugin._run(args)